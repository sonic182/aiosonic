--- conflicted
+++ resolved
@@ -211,22 +211,6 @@
 
     async def read_chunks(self) -> AsyncIterator[bytes]:
         """Read chunks from chunked response."""
-<<<<<<< HEAD
-        while True and not self.chunks_readed:
-            chunk_size = int((await self.connection.reader.readline()).rstrip(), 16)
-            if not chunk_size:
-                # read last CRLF
-                await self.connection.reader.readline()
-                # free connection
-                if self.connection.connector.pool == CyclicQueuePool:
-                    pass
-                else:
-                    await self.connection.release()
-                break
-            chunk = await self.connection.reader.readexactly(chunk_size + 2)
-            yield chunk[:-2]
-        self.chunks_readed = True
-=======
         assert self.connection
         try:
             while True and not self.chunks_readed:
@@ -240,8 +224,8 @@
             self.chunks_readed = True
         finally:
             # Ensure the conn get's released
-            await self.connection.release()
->>>>>>> 992fe6be
+            if self.connection.connector.pool is not CyclicQueuePool:
+                await self.connection.release()
 
     def _set_request_meta(self, urlparsed: ParseResult):
         self.request_meta = {"from_path": urlparsed.path or "/"}
